--- conflicted
+++ resolved
@@ -340,12 +340,7 @@
 #############################################################################
 def main(gamma_plus, gamma_minus):
 
-<<<<<<< HEAD
   global  L 
-=======
-def main(gamma_plus, gamma_minus):
-  global L
->>>>>>> 90a4f831
   L = 12
   T_INV = False
   k_sector = 0
@@ -358,9 +353,25 @@
   # gamma_minus = 1.5
   z =  gamma_plus / gamma_minus
 
+def main(gamma_plus, gamma_minus):
+  global L
+  L = 12
+  T_INV = False
+  k_sector = 0
+  basis = generation_basis(L, t_inv=T_INV)
+
+  # for i in basis[0]:
+  #   print(f"{i:0{L}b}")
+
+  # gamma_plus = 1.0
+  # gamma_minus = 1.5
+  z =  gamma_plus / gamma_minus
+
 
   W = W_matrix(L, basis[0], basis[1], gamma_plus, gamma_minus, t_inv=T_INV, k=k_sector)
 
+  # # You can now use the sparse solver
+  # eigenvalues, eigenvectors = eigs(W_sparse, k=1, which='SR', sigma=1e-9)
 
   # # Convert the dense matrix to a CSR sparse matrix
   # W_sparse = csr_matrix(W)
@@ -464,60 +475,6 @@
 
     print("Steady state occupation:", an_val, exp_val_EDE)
     print("Steady state EEE:", an_val_E, exp_val_EEE)
-<<<<<<< HEAD
-
-    print("-----------------------------------------")
-    print("---------- THERMODYNAMIC VALUE ----------")
-    print("-----------------------------------------")
-
-    print("Product Matrix value:", mpa_val)
-
-    print("Relative error with numerical:", np.abs(exp_val_n_avg - mpa_val) / mpa_val)
-    print("Relative error with analytical:", np.abs(an_val - mpa_val) / mpa_val)
-
-  # print("-------------------------------")
-  # print("Accumulated EDE:", acc_EDE)
-  # print("Accumulated EDEDE:", acc_EDEDE)
-  # print("Steady state correlation accumulated:", (1 + 3*z)/z * acc_EDE-1, acc_EDEDE)
-  
-  return exp_val_n_avg, exp_val_n_n, an_val, an_val_n_n, mpa_val, (1+3*z)/z * mpa_val -1
-
-
-gs = np.linspace(0.01, 100.0, 100)
-
-n_num, n_n_num, n_an, n_n_an, n_N, n_n_N  = [], [], [], [], [], []
-for g in gs:
-  gamma_plus = g
-  gamma_minus = 1.0
-  print("Gamma plus:", gamma_plus, "Gamma minus:", gamma_minus)
-  results = main(gamma_plus, gamma_minus)
-  n_num.append(results[0].real)
-  n_n_num.append(results[1].real)
-  n_an.append(results[2].real)
-  n_n_an.append(results[3].real)
-  n_N.append(results[4].real)
-  n_n_N.append(results[5].real)
-  print("-----------------------------------------")
-  print("actual",g)
-  print("-----------------------------------------")
-
-print("-----------------------------------------")
-print("-----------------------------------------")
-print("-----------------------------------------")
-
-plt.plot(gs, n_num, '*-',label="Numerics")
-plt.plot(gs, n_an, label="Analytical")
-plt.plot(gs, n_N, label="large N")
-plt.legend()
-plt.show()
-plt.close()
-
-
-plt.plot(gs, n_n_num,'*-',label="Numerics")
-plt.plot(gs, n_n_an, label="Analytical")
-plt.plot(gs, n_n_N, label="large N")
-plt.legend()
-=======
 
     print("-----------------------------------------")
     print("---------- THERMODYNAMIC VALUE ----------")
@@ -569,6 +526,5 @@
 plt.legend()
 plt.title("Correlation <EDEDE> vs g")
 plt.grid()
->>>>>>> 90a4f831
 plt.show()
 plt.close()